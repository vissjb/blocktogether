'use strict';
(function() {
/** @type{SetupModule} */
var setup = require('./setup');
var _ = require('sequelize').Utils._;
var verifyCredentials = require('./verify-credentials');

var config = setup.config,
    twitter = setup.twitter,
    logger = setup.logger,
    sequelize = setup.sequelize,
    accessToken = config.defaultAccessToken,
    accessTokenSecret = config.defaultAccessTokenSecret,
    BtUser = setup.BtUser,
    TwitterUser = setup.TwitterUser,
    BlockBatch = setup.BlockBatch,
    Block = setup.Block;

/**
 * Find TwitterUsers needing update, look them up on Twitter, and store in
 * database. A user needs update if it's just been inserted (no screen name)
 * or if it hasn't been updated in a day.
 *
 * @param {string} sqlFilter An SQL `where' clause to filter users by. Allows
 *   running separate update cycles for fresh users (with no screen name) vs
 *   users who need a refresh.
 */
function findAndUpdateUsers(sqlFilter) {
  TwitterUser
    .findAll({
      where: sequelize.and(
        { deactivatedAt: null },
        sqlFilter),
      limit: 100
    }).error(function(err) {
      logger.error(err);
    }).success(function(users) {
      if (users.length > 0) {
        updateUsers(_.pluck(users, 'uid'));
      }
    });
}

/**
 * Check each BtUser's credentials for deactivation or reactivation
 * once an hour. Check only users whose uid modulus 360 equals the current
 * second modulus 360, to spread out the work over the hour.
 *
 * TODO: Also update the copy of screen_name on BtUser from the copy of
 * screen_name on TwitterUser in case it changes.
 */
function verifyMany() {
  BtUser
    .findAll({
      where: ['BtUsers.uid % 360 = ?',
        Math.floor(new Date() / 1000) % 360],
      include: [{
        model: TwitterUser
      }]
    }).then(function(btUsers) {
      btUsers.forEach(function (btUser) {
        verifyCredentials(btUser);
        btUser.screen_name = btUser.twitterUser.screen_name;
        if (btUser.changed()) {
          btUser.save().error(function(err) {
            logger.error(err);
          });
        }
      });
    }).catch(function(err) {
      logger.error(err);
    });
}

/**
 * Mark the given TwitterUser deactivated (i.e. suspended, deactivated, or
 * deleted). Note this is slightly different from deactivation of BtUsers
 * because it doesn't include revocation.
 *
 * TODO: Periodically scan deactivated TwitterUsers for reactivation. This is a
 * little trickier than reactivateBtUsers because we expect to have a much
 * larger number of these, enough that we're likely to run into issues with
 * number of outstanding requests and rate limits. One possible approach:
 * have a fast scan for recently-deactivated TwitterUsers and a slow scan for
 * older ones. The slow scan can use offset/limit to iterate through the users.
 *
 * @param {string} uid User to delete.
 */
function deactivateTwitterUser(uid) {
  TwitterUser.find(uid).error(function(err) {
    logger.error(err);
  }).success(function(twitterUser) {
    twitterUser.deactivatedAt = new Date();
    twitterUser.save().error(function(err) {
      logger.error(err);
    }).success(function(twitterUser) {
      logger.debug('Deactivated user', twitterUser.screen_name, uid);
    });
  });
}


/**
 * Given a list of uids, look them up using the Twitter API and update the
 * database accordingly.
 * @param {Array.<string>} uids List of user ids to look up.
 */
function updateUsers(uids) {
  twitter.users('lookup', {
      skip_status: 1,
      user_id: uids.join(',')
    },
    accessToken, accessTokenSecret,
    updateUsersCallback.bind(null, uids));
}

/**
 * Given a user lookup API response from Twitter, store the user into the DB.
 * @param {Array.<string>} uids Array of uids that were requested.
 * @param {Object} err Error return by Twitter API, if any.
 * @param {Array.<Object>} response List of JSON User objects as defined by the
 *   Twitter API. https://dev.twitter.com/docs/platform-objects/users
 */
function updateUsersCallback(uids, err, response) {
  if (err) {
    if (err.statusCode === 429) {
      logger.info('Rate limited.');
    } else if (err.statusCode === 404) {
      // When none of the users in a lookup are available (i.e. they are all
      // suspended or deleted), Twitter returns 404. Delete all of them.
      logger.warn('Twitter returned 404 to /users/lookup, deactivating',
        uids.length, 'users');
      uids.forEach(deactivateTwitterUser);
    } else {
      logger.error('Error /users/lookup', err.statusCode, err.data);
    }
    return;
  }
  logger.debug('Got /users/lookup response size', response.length,
    'for', uids.length, 'uids');

  // When a user is suspended, deactivated, or deleted, Twitter will simply not
  // return that user object in the response. Delete those users so they don't
  // clog future lookup attempts.
  var indexedResponses = _.indexBy(response, 'id_str');
  uids.forEach(function(uid) {
    if (indexedResponses[uid]) {
      storeUser(indexedResponses[uid]);
    } else {
<<<<<<< HEAD
      logger.info('TwitterUser', uid, 'suspended, deactivated, or deleted. Marking so.');
=======
      logger.info('Did not find uid', uid, 'probably suspended. Deactivating.');
>>>>>>> 1744b16c
      deactivateTwitterUser(uid);
    }
  });
}

/**
 * Store a single user into the DB. If the user was marked deactivated,
 * reactivate them.
 * @param {Object} twitterUserResponse A JSON User object as defined by the
 *   Twitter API. https://dev.twitter.com/docs/platform-objects/users
 */
function storeUser(twitterUserResponse) {
  TwitterUser
    .findOrCreate({ uid: twitterUserResponse.id_str })
    .error(function(err) {
      logger.error(err);
    }).success(function(user, created) {
      _.assign(user, twitterUserResponse);
      // This field is special because it needs to be parsed as a date, and
      // because the default name 'created_at' is too confusing alongside
      // Sequelize's built-in createdAt.
      user.account_created_at = new Date(twitterUserResponse.created_at);
      user.deactivatedAt = null;
      // In general we want to write the user to DB so updatedAt gets bumped,
      // so we know not to bother refreshing the user for a day. However, during
      // startup of stream.js when we replay recent mentions, we receive a lot
      // of 'incidental' user objects. We don't want to flood the TwitterUsers
      // DB with writes during startup, so we skip writing to the DB if the user
      // was updated in the last 5 seconds.
      if (user.changed() || (new Date() - user.updatedAt) > 5000 /* ms */) {
        user.save()
          .error(function(err) {
            if (err.code === 'ER_DUP_ENTRY') {
              // Sometimes these happen when a new user shows up in stream events in
              // very rapid succession. It just means we tried to insert two entries
              // with the same primary key (i.e. uid). It's harmless so we don't log.
            } else {
              logger.error(err);
            }
          }).success(function(user) {
            if (created) {
              logger.debug('Created user', user.screen_name, user.id_str);
            } else {
              logger.debug('Updated user', user.screen_name, user.id_str);
            }
          });
      } else {
        logger.debug('Skipping update for', user.screen_name, user.id_str);
      }
    });
}

module.exports = {
  findAndUpdateUsers: findAndUpdateUsers,
  storeUser: storeUser
};

if (require.main === module) {
  findAndUpdateUsers();
  // Poll for just-added users every 1 second and do an initial fetch of their
  // information.
  setInterval(findAndUpdateUsers.bind(null, 'screen_name IS NULL'), 5000);
  // Poll for users needing update every 10 seconds.
  setInterval(
    findAndUpdateUsers.bind(null, 'updatedAt < (now() - INTERVAL 1 DAY)'), 10000);
  // Every ten seconds, check credentials of some subset of users.
  setInterval(verifyMany, 10000);
}
})();<|MERGE_RESOLUTION|>--- conflicted
+++ resolved
@@ -147,11 +147,7 @@
     if (indexedResponses[uid]) {
       storeUser(indexedResponses[uid]);
     } else {
-<<<<<<< HEAD
       logger.info('TwitterUser', uid, 'suspended, deactivated, or deleted. Marking so.');
-=======
-      logger.info('Did not find uid', uid, 'probably suspended. Deactivating.');
->>>>>>> 1744b16c
       deactivateTwitterUser(uid);
     }
   });
