--- conflicted
+++ resolved
@@ -110,10 +110,6 @@
  *                        created.
  */
 function passportSuccessCallback(accessToken, accessTokenSecret, profile, done) {
-<<<<<<< HEAD
-  logger.debug(profile);
-=======
->>>>>>> 7d185174
   var uid = profile.id;
   var screen_name = profile.username;
 
@@ -874,21 +870,6 @@
       count: blockBatch.size || 0,
       rows: blockedUsers
     }, perPage, currentPage);
-<<<<<<< HEAD
-    // Create a list of users that has at least a uid entry even if the
-    // TwitterUser doesn't yet exist in our DB.
-    paginationData.item_rows = paginationData.item_rows.map(function(block) {
-      if (block.TwitterUser) {
-        var user = block.TwitterUser;
-        return _.extend(user, {
-          account_age: timeago(user.account_created_at)
-        });
-      } else {
-        return {uid: block.sink_uid};
-      }
-    });
-=======
->>>>>>> 7d185174
     var templateData = {
       updated: timeago(new Date(blockBatch.createdAt)),
       // The name of the logged-in user, for the nav bar.
