--- conflicted
+++ resolved
@@ -286,25 +286,7 @@
  * expensive) happens in a separate process from, e.g. the frontend or the
  * streaming daemon.
  */
-<<<<<<< HEAD
 var updateBlocksService = null;
-=======
-var updateBlocksService = upnode.connect({
-  createStream: function() {
-    return tls.connect({
-      host: config.updateBlocks.host,
-      port: config.updateBlocks.port,
-      // Provide a client certificate so the server knows it's us.
-      cert: fs.readFileSync(configDir + 'rpc.crt'),
-      key: fs.readFileSync(configDir + 'rpc.key'),
-      // For validating the self-signed server cert
-      ca: fs.readFileSync(configDir + 'rpc.crt'),
-      // The name on the self-signed cert is verified; it's "blocktogether-rpc".
-      servername: 'blocktogether-rpc'
-    });
-  }
-});
->>>>>>> 31aa701f
 
 // Call the updateBlocksService to update blocks for a user, and return a
 // promise.
@@ -314,8 +296,8 @@
     updateBlocksService = upnode.connect({
       createStream: function() {
         var stream = tls.connect({
-          host: 'localhost',
-          port: 8100,
+          host: config.updateBlocks.host,
+          port: config.updateBlocks.port,
           // Provide a client certificate so the server knows it's us.
           cert: fs.readFileSync(configDir + 'rpc.crt'),
           key: fs.readFileSync(configDir + 'rpc.key'),
