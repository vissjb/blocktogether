'use strict';
(function() {
var fs = require('fs'),
    path = require('path'),
    tls = require('tls'),
    upnode = require('upnode'),
    Q = require('q'),
    twitterAPI = require('node-twitter-api'),
    log4js = require('log4js'),
    https = require('https'),
    _ = require('sequelize').Utils._;

/*
 * Config file should look like this:
 *
 *  {
 *    "consumerKey": "...",
 *    "consumerSecret": "...",
 *    "cookieSecret": "...",
 *  }
 */
var configDir = '/etc/blocktogether/';
var nodeEnv = process.env['NODE_ENV'] || 'development';
var configData = fs.readFileSync(configDir + 'config.json', 'utf8');
var config = JSON.parse(configData);

var twitter = new twitterAPI({
    consumerKey: config.consumerKey,
    consumerSecret: config.consumerSecret
});

log4js.configure(configDir + nodeEnv + '/log4js.json', {
  cwd: '/data/blocktogether/shared/log'
});
// The logging category is based on the name of the running script, e.g.
// blocktogether, action, stream, etc.
var scriptName = path.basename(require.main.filename).replace(".js", "");
var logger = log4js.getLogger(scriptName);

var sequelizeConfigData = fs.readFileSync(
  configDir + 'sequelize.json', 'utf8');
var c = JSON.parse(sequelizeConfigData)[nodeEnv];
var Sequelize = require('sequelize'),
    sequelize = new Sequelize(c.database, c.username, c.password, _.extend(c, {
      logging: function(message) {
        logger.trace(message);
      }
    }));
sequelize
  .authenticate()
  .error(function(err) {
    logger.error('Unable to connect to the database:', err);
  });

// Use snake_case for model accessors because that's SQL style.
var TwitterUser = sequelize.define('TwitterUser', {
  uid: { type: Sequelize.STRING, primaryKey: true },
  friends_count: Sequelize.INTEGER,
  followers_count: Sequelize.INTEGER,
  profile_image_url_https: Sequelize.STRING,
  screen_name: Sequelize.STRING,
  name: Sequelize.STRING,
  deactivatedAt: Sequelize.DATE,
  lang: Sequelize.STRING,
  statuses_count: Sequelize.INTEGER,
  // NOTE: This field doesn't exactly match the name of the corresponding field
  // in the Twitter User object ('created_at'), because that matches too closely
  // the Sequelize built-in createdAt, and would be confusing.
  account_created_at: Sequelize.DATE
});

/**
 * BtUser, shorthand for Block Together User. Contains the user-related data
 * specific to Block Together, as opposed to their Twitter user profile.
 */
var BtUser = sequelize.define('BtUser', {
  uid: { type: Sequelize.STRING, primaryKey: true },
  // Technically we should get the screen name from the linked TwitterUser, but
  // it's much more convenient to have it right on the BtUser object.
  screen_name: Sequelize.STRING,
  // Twitter credentials
  access_token: Sequelize.STRING,
  access_token_secret: Sequelize.STRING,
  // If non-null, the slug with which the user's shared blocks can be accessed.
  shared_blocks_key: Sequelize.STRING,
  // True if the user has elected to block accounts < 7 days old that at-reply.
  // If this field is true, Block Together will monitor their User Stream to
  // detect such accounts.
  block_new_accounts: Sequelize.BOOLEAN,
  // True if the user has elected to block accounts with < 15 followers that at-reply.
  // If this field is true, Block Together will monitor their User Stream to
  // detect such accounts.
  block_low_followers: Sequelize.BOOLEAN,
  // Whether the user elected to follow @blocktogether from the settings screen.
  // This doesn't actually track their current following status, but we keep
  // track of it so that if they re-load the settings page it remembers the
  // value.
  follow_blocktogether: Sequelize.BOOLEAN,
  // When a user revokes the app, deactivates their Twitter account, or gets
  // suspended, we set deactivatedAt to the time we observed that fact.
  // Since each of those states can be undone, we periodically retry credentials
  // for 30 days, and if the user comes back we set deactivatedAt back to NULL.
  // Otherwise we delete the BtUser and related data.
  // Users with a non-null deactivatedAt will be skipped when updating blocks,
  // performing actions, and streaming.
  deactivatedAt: Sequelize.DATE
}, {
  instanceMethods: {
    /**
     * When logging a BtUser object, output just its screen name and uid.
     * To log all values, specify user.dataValues.
     */
    inspect: function() {
      return [this.screen_name, this.uid].join(" ");
    },

    /**
     * Ask Twitter to verify a user's credentials. If they not valid,
     * store the current time in user's deactivatedAt. If they are valid, clear
     * the user's deactivatedAt. Save the user to DB if it's changed.
     * A user can be deactivated because of suspension, deactivation, or revoked
     * app. Each of these states (even revocation!) can be undone, and we'd
     * like the app to resume working normally if that happens. So instead of
     * deleting the user when we get one of these codes, store a 'deactivatedAt'
     * timestamp on the user object. Users with a non-null deactivatedAt
     * get their credentials retried once per day for 30 days, after which (TOD)
     * they should be deleted. Regular operations like checking blocks or
     * streaming are not performed for users with non-null deactivatedAt.
     */
    verifyCredentials: function() {
      var user = this;
      twitter.account('verify_credentials', {}, user.access_token,
        user.access_token_secret, function(err, results) {
          if (err && err.data) {
            // For some reason the error data is given as a string, so we have to
            // parse it.
            var errJson = JSON.parse(err.data);
            if (errJson.errors &&
                errJson.errors.some(function(e) { return e.code === 89 })) {
              logger.warn('User', user, 'revoked app.');
              user.deactivatedAt = new Date();
            } else if (err.statusCode === 404) {
              logger.warn('User', user, 'deactivated or suspended.')
              user.deactivatedAt = new Date();
            } else {
              logger.warn('User', user, 'verify_credentials', err.statusCode);
            }
          } else {
            logger.info('User', user, 'has not revoked app or deactivated.');
            user.deactivatedAt = null;
          }
          if (user.changed()) {
            user.save().error(function(err) {
              logger.error(err);
            });
          }
      });
    }
  }
});
BtUser.hasOne(TwitterUser, {foreignKey: 'uid'});

var Subscription = sequelize.define('Subscription', {
  author_uid: Sequelize.STRING,
  subscriber_uid: Sequelize.STRING
});
BtUser.hasMany(Subscription, {foreignKey: 'author_uid', as: 'Subscribers'});
BtUser.hasMany(Subscription, {foreignKey: 'subscriber_uid', as: 'Subscriptions'});
Subscription.belongsTo(BtUser, {foreignKey: 'author_uid', as: 'Author'});
Subscription.belongsTo(BtUser, {foreignKey: 'subscriber_uid', as: 'Subscriber'});

/**
 * SharedBlocks differ from Blocks because they represent a long-term curated
 * set of blocks, and are meant to be explicitly shared. Blocks and BlockBatches
 * are a simple representation of the current state of a user's blocks based on
 * what the Twitter API returns.
 */
var SharedBlock = sequelize.define('SharedBlock', {
  author_uid: Sequelize.STRING,
  sink_uid: Sequelize.STRING
});
SharedBlock.belongsTo(BtUser, {foreignKey: 'author_uid'});
SharedBlock.belongsTo(TwitterUser, {foreignKey: 'sink_uid'});

var Block = sequelize.define('Block', {
  sink_uid: Sequelize.STRING,
  type: Sequelize.STRING
}, {
  timestamps: false
});

/**
 * Represents a batch of blocks fetched from Twitter, using cursoring.
 */
var BlockBatch = sequelize.define('BlockBatch', {
  source_uid: Sequelize.STRING,
  currentCursor: Sequelize.STRING,
  complete: Sequelize.BOOLEAN,
  size: Sequelize.INTEGER
});
BlockBatch.hasMany(Block, {onDelete: 'cascade'});
Block.belongsTo(TwitterUser, {foreignKey: 'sink_uid'});
BtUser.hasMany(BlockBatch, {foreignKey: 'source_uid', onDelete: 'cascade'});

/**
 * An action (block or unblock) that we performed on behalf of a user, or that
 * we observed the user perform from an external client (like twitter.com or
 * Twitter for Android).
 *
 * Pending actions are created when we intend to perform an action, and marked
 * 'done' once completed. External actions are marked with cause = 'external',
 * and are inserted with status = 'done' as soon as we observe them.
 */
var Action = sequelize.define('Action', {
  source_uid: Sequelize.STRING,
  sink_uid: Sequelize.STRING,
  type: Sequelize.STRING, // block or unblock
  status: { type: Sequelize.STRING, defaultValue: 'pending' },
  // A cause indicates why the action occurred, e.g. 'bulk-manual-block',
  // or 'new-account'. When the cause is another Block Together user,
  // e.g. in the bulk-manual-block case, the uid of that user is recorded in
  // cause_uid. When cause is 'new-account' or 'low-followers'
  // the cause_uid is empty.
  cause: Sequelize.STRING,
  cause_uid: Sequelize.STRING
});
// From a BtUser we want to get a list of Actions.
BtUser.hasMany(Action, {foreignKey: 'source_uid'});
// And from an Action we want to get a TwitterUser (to show screen name).
Action.belongsTo(TwitterUser, {foreignKey: 'sink_uid'});
// And also the screen name of the user who caused the action if it was from a
// subscription.
Action.belongsTo(BtUser, {foreignKey: 'cause_uid', as: 'CauseUser'});

_.extend(Action, {
  // Constants for the valid values of `status'.
  PENDING: 'pending',
  DONE: 'done',
  CANCELLED_FOLLOWING: 'cancelled-following',
  CANCELLED_SUSPENDED: 'cancelled-suspended',
  // If the action did not need to be performed because the source was already
  // blocking the sink.
  CANCELLED_DUPLICATE: 'cancelled-duplicate',
  // If a user has previously unblocked the target, the target should be immune
  // from future automated blocks.
  CANCELLED_UNBLOCKED: 'cancelled-unblocked',
  // You cannot block yourself.
  CANCELLED_SELF: 'cancelled-self',
  // When we find a suspended user, we put it in a deferred state to be tried
  // later.
  DEFERRED_TARGET_SUSPENDED: 'deferred-target-suspended',
  // When a user with pending actions is deactivated/suspended/revokes,
  // cancel those pending actions.
  CANCELLED_SOURCE_DEACTIVATED: 'cancelled-source-deactivated',

  // Constants for the valid values of 'type'.
  BLOCK: 'block',
  UNBLOCK: 'unblock',

  // Constants for the valid values of 'cause'
  BULK_MANUAL_BLOCK: 'bulk-manual-block', // 'Block all' from a shared list.
  NEW_ACCOUNT: 'new-account', // "Block new accounts"
  LOW_FOLLOWERS: 'low-followers', // "Block accounts with < 15 followers."
  SUBSCRIPTION: 'subscription', // Blocked because of a subscription.

  EXTERNAL: 'external' // Done byTwitter web or other app, and observed by BT.
});

// User to follow from settings page. In prod this is @blocktogether.
// Initially blank, and loaded asynchronously. It's unlikely the
// variable will be referenced before it is initialized.
var userToFollow = BtUser.build();
BtUser.find({
  where: {
    screen_name: config.userToFollow
  }
}).error(function(err) {
  logger.error(err);
}).success(function(user) {
  _.assign(userToFollow, user);
});

/**
 * A dnode client to call out to the update-blocks process to trigger block
 * updating when necessary. This ensures all processing of blocks (which can be
 * expensive) happens in a separate process from, e.g. the frontend or the
 * streaming daemon.
 */
<<<<<<< HEAD
var updateBlocksService = null;
=======
var updateBlocksService = upnode.connect({
  createStream: function() {
    return tls.connect({
      host: config.updateBlocks.host,
      port: config.updateBlocks.port,
      // Provide a client certificate so the server knows it's us.
      cert: fs.readFileSync(configDir + 'rpc.crt'),
      key: fs.readFileSync(configDir + 'rpc.key'),
      // For validating the self-signed server cert
      ca: fs.readFileSync(configDir + 'rpc.crt'),
      // The name on the self-signed cert is verified; it's "blocktogether-rpc".
      servername: 'blocktogether-rpc'
    });
  }
});
>>>>>>> 49140fef

// Call the updateBlocksService to update blocks for a user, and return a
// promise.
function remoteUpdateBlocks(user) {
  var deferred = Q.defer();
  if (!updateBlocksService) {
    updateBlocksService = upnode.connect({
      createStream: function() {
        var stream = tls.connect({
          host: 'localhost',
          port: 8100,
          // Provide a client certificate so the server knows it's us.
          cert: fs.readFileSync(configDir + 'rpc.crt'),
          key: fs.readFileSync(configDir + 'rpc.key'),
          // For validating the self-signed server cert
          ca: fs.readFileSync(configDir + 'rpc.crt'),
          // The name on the self-signed cert is verified; it's "blocktogether-rpc".
          servername: 'blocktogether-rpc'
        });
        // Unref the RPC connection so shutdowns don't wait on it to close.
        stream.socket.unref();
        return stream;
      }
    });
  }
  logger.debug('Requesting block update for', user);
  // Note: We can't just call this once and store 'remote', because upnode
  // queues the request in case the remote server is down.
  updateBlocksService(function(remote) {
    remote.updateBlocksForUid(user.uid, function(result) {
      deferred.resolve(result);
    });
  });
  return deferred.promise;
}

function gracefulShutdown() {
  if (updateBlocksService) {
    updateBlocksService.close();
  }
}

module.exports = {
  Action: Action,
  Block: Block,
  BlockBatch: BlockBatch,
  BtUser: BtUser,
  TwitterUser: TwitterUser,
  Subscription: Subscription,
  SharedBlock: SharedBlock,
  config: config,
  configDir: configDir,
  logger: logger,
  sequelize: sequelize,
  twitter: twitter,
  userToFollow: userToFollow,
  remoteUpdateBlocks: remoteUpdateBlocks,
  gracefulShutdown: gracefulShutdown
};
})();<|MERGE_RESOLUTION|>--- conflicted
+++ resolved
@@ -286,9 +286,6 @@
  * expensive) happens in a separate process from, e.g. the frontend or the
  * streaming daemon.
  */
-<<<<<<< HEAD
-var updateBlocksService = null;
-=======
 var updateBlocksService = upnode.connect({
   createStream: function() {
     return tls.connect({
@@ -304,32 +301,11 @@
     });
   }
 });
->>>>>>> 49140fef
 
 // Call the updateBlocksService to update blocks for a user, and return a
 // promise.
 function remoteUpdateBlocks(user) {
   var deferred = Q.defer();
-  if (!updateBlocksService) {
-    updateBlocksService = upnode.connect({
-      createStream: function() {
-        var stream = tls.connect({
-          host: 'localhost',
-          port: 8100,
-          // Provide a client certificate so the server knows it's us.
-          cert: fs.readFileSync(configDir + 'rpc.crt'),
-          key: fs.readFileSync(configDir + 'rpc.key'),
-          // For validating the self-signed server cert
-          ca: fs.readFileSync(configDir + 'rpc.crt'),
-          // The name on the self-signed cert is verified; it's "blocktogether-rpc".
-          servername: 'blocktogether-rpc'
-        });
-        // Unref the RPC connection so shutdowns don't wait on it to close.
-        stream.socket.unref();
-        return stream;
-      }
-    });
-  }
   logger.debug('Requesting block update for', user);
   // Note: We can't just call this once and store 'remote', because upnode
   // queues the request in case the remote server is down.
