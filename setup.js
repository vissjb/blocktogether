--- conflicted
+++ resolved
@@ -303,13 +303,8 @@
     updateBlocksService = upnode.connect({
       createStream: function() {
         var stream = tls.connect({
-<<<<<<< HEAD
-          host: 'localhost',
-          port: 8100,
-=======
           host: config.updateBlocks.host,
           port: config.updateBlocks.port,
->>>>>>> a007fea3
           // Provide a client certificate so the server knows it's us.
           cert: fs.readFileSync(configDir + 'rpc.crt'),
           key: fs.readFileSync(configDir + 'rpc.key'),
