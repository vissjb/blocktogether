--- conflicted
+++ resolved
@@ -24,11 +24,8 @@
 
 var ONE_DAY_IN_MILLIS = 86400 * 1000;
 var shuttingDown = false;
-<<<<<<< HEAD
-=======
 
 var NO_UPDATE_NEEDED = new Error("No users need blocks updated at this time.");
->>>>>>> a007fea3
 
 /**
  * Find a user who hasn't had their blocks updated recently and update them.
@@ -317,20 +314,6 @@
         logger.debug('Block diff for', source_uid,
           'added:', addedBlockIds, 'removed:', removedBlockIds,
           'current size:', currentBlockIds.length,
-<<<<<<< HEAD
-          'time:', elapsed);
-
-        // XXX TODO: Turn this into an allSettled
-        Q.all(addedBlockIds.map(function(sink_uid) {
-          recordAction(source_uid, sink_uid, Action.BLOCK);
-        })).then(function(newActions) {
-          var validActions = _.filter(newActions, null);
-          if (validActions.length > 0) {
-            return subscriptions.fanout(validActions);
-          } else {
-            return Q.resolve(null);
-          }
-=======
           'msecs:', Math.round(elapsedMs));
 
         var blockActionPromises = addedBlockIds.map(function(sink_uid) {
@@ -346,7 +329,6 @@
           // external actions. Those come back as null and are filtered in
           // fanoutActions.
           subscriptions.fanoutActions(actions);
->>>>>>> a007fea3
         }).catch(function(err) {
           logger.error(err);
         });
@@ -519,7 +501,6 @@
     } else {
       return prevAction;
     }
-<<<<<<< HEAD
   }).then(function(associatedAction) {
     // TODO: Factor this out into a separate function.
     if (associatedAction.type === Action.BLOCK) {
@@ -547,8 +528,6 @@
     } else {
       return Q.reject('Non-block/unblock passed to recordAction');
     }
-=======
->>>>>>> a007fea3
   }).catch(function(err) {
     logger.error(err)
   })
@@ -570,13 +549,9 @@
   };
   var server = tls.createServer(opts, function (stream) {
     var up = upnode(function(client, conn) {
-<<<<<<< HEAD
-      this.updateBlocksForUid = function(uid, cb) {
-=======
       this.updateBlocksForUid = function(uid, callerName, cb) {
         logger.info('Fulfilling remote update request for', uid,
           'from', callerName);
->>>>>>> a007fea3
         updateBlocksForUid(uid).then(cb);
       };
     });
@@ -588,11 +563,7 @@
   });
   // Don't let the RPC server keep the process alive during a graceful exit.
   server.unref();
-<<<<<<< HEAD
-  server.listen(8100);
-=======
   server.listen(setup.config.updateBlocks.port);
->>>>>>> a007fea3
   return server;
 }
 
