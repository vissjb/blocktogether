'use strict';
(function() {
var twitterAPI = require('node-twitter-api'),
    Q = require('q'),
    fs = require('fs'),
    tls = require('tls'),
    upnode = require('upnode'),
    /** @type{Function|null} */ timeago = require('timeago'),
    _ = require('sequelize').Utils._,
    sequelize = require('sequelize'),
    setup = require('./setup'),
    subscriptions = require('./subscriptions'),
    updateUsers = require('./update-users');

var twitter = setup.twitter,
    logger = setup.logger,
    configDir = setup.configDir,
    BtUser = setup.BtUser,
    TwitterUser = setup.TwitterUser,
    Action = setup.Action,
    BlockBatch = setup.BlockBatch,
    Block = setup.Block;

var ONE_DAY_IN_MILLIS = 86400 * 1000;
var shuttingDown = false;

/**
 * Find a user who hasn't had their blocks updated recently and update them.
 */
function findAndUpdateBlocks() {
  return BtUser.find({
    where: ["(updatedAt < DATE_SUB(NOW(), INTERVAL 1 DAY) OR updatedAt IS NULL) AND deactivatedAt IS NULL"],
    order: 'BtUsers.updatedAt ASC'
  }).then(function(user) {
    // Gracefully exit function if no BtUser matches criteria above.
    if (user === null) {
      return Q.reject("No users need blocks updated at this time.");
    } else {
      // HACK: mark the user as updated. This allows us to iterate through the
      // BtUsers table looking for users that haven't had their blocks updated
      // recently, instead of having to iterate on a join of BlockBatches with
      // BtUsers.
      user.updatedAt = new Date();
      // We structure this as a second fetch rather than using sequelize's include
      // functionality, because ordering inside nested selects doesn't appear to
      // work (https://github.com/sequelize/sequelize/issues/2121).
      return [user.save(), user.getBlockBatches({
        // Get the latest BlockBatch for the user and skip if < 1 day old.
        // Note: We count even incomplete BlockBatches towards being 'recently
        // updated'. This prevents the setInterval from repeatedly initiating
        // block fetches for the same user, because the first block fetch will
        // create an up-to-date BlockBatch immediately (even though it will take
        // some time to fill it and mark it complete).
        limit: 1,
        order: 'updatedAt desc'
      })];
    }
  }).spread(function(user, batches) {
    if (batches && batches.length > 0) {
      var batch = batches[0];
      logger.debug('User', user.uid, 'has updated blocks from',
        timeago(new Date(batch.createdAt)));
      if ((new Date() - new Date(batch.createdAt)) > ONE_DAY_IN_MILLIS) {
        return updateBlocks(user);
      } else {
        return Q.resolve(null);
      }
    } else {
      logger.warn('User', user.uid, 'has no updated blocks ever.');
      return updateBlocks(user);
    }
  }).catch(function(err) {
    logger.error(err);
  });
}

var activeFetches = {};

function updateBlocksForUid(uid) {
  logger.info('Updating blocks for uid', uid);
  return BtUser.find(uid).then(updateBlocks).catch(function (err) {
    logger.error(err);
  });
}

/**
 * For a given BtUser, fetch all current blocks and store in DB.
 *
 * @param {BtUser} user The user whose blocks we want to fetch.
 */
function updateBlocks(user) {
  // Don't create multiple pending block update requests at the same time.
  if (activeFetches[user.uid]) {
    logger.info('User', user, 'already updating, skipping duplicate. Status:',
      activeFetches[user.uid].inspect());
    return Q.resolve(null);
  } else {
    logger.info('Updating blocks for', user);
  }

  /**
   * For a given BtUser, fetch all current blocks and store in DB.
   *
   * @param {BtUser} user The user whose blocks we want to fetch.
   * @param {BlockBatch|null} blockBatch The current block batch in which we will
   *   store the blocks. Null for the first fetch, set after successful first
   *   request.
   * @param {string|null} cursor When cursoring, the current cursor for the
   *   Twitter API.
   */
  function fetchAndStoreBlocks(user, blockBatch, cursor) {
    // A function that can simply be called again to run this once more with an
    // updated cursor.
    var getMore = fetchAndStoreBlocks.bind(null, user, blockBatch);
    var currentCursor = cursor || '-1';
    return Q.ninvoke(twitter,
      'blocks', 'ids', {
        // Stringify ids is very important, or we'll get back numeric ids that
        // will get subtly mangled by JS.
        stringify_ids: true,
        cursor: currentCursor
      },
      user.access_token,
      user.access_token_secret
    ).then(function(results) {
      // Lazily create a BlockBatch after Twitter responds successfully. Avoids
      // creating excess BlockBatches only to get rate limited.
      if (!blockBatch) {
        return BlockBatch.create({
          source_uid: user.uid,
          size: 0
        }).then(function(createdBlockBatch) {
          blockBatch = createdBlockBatch;
          return handleIds(blockBatch, currentCursor, results[0]);
        });
      } else {
        return handleIds(blockBatch, currentCursor, results[0]);
      }
    }).then(function(nextCursor) {
      // Check whether we're done or need to grab the items at the next cursor.
      if (nextCursor === '0') {
        return finalizeBlockBatch(blockBatch);
      } else {
        logger.debug('Batch', blockBatch.id, 'cursoring', nextCursor);
        return fetchAndStoreBlocks(user, blockBatch, nextCursor);
      }
    }).catch(function (err) {
      if (err.statusCode === 429) {
        // The rate limit for /blocks/ids is 15 requests per 15 minute window.
        // Since the endpoint returns up to 5,000 users, that means users with
        // greater than 15 * 5,000 = 75,000 blocks will always get rate limited
        // when we try to update blocks. So we have to remember state and keep
        // trying after a delay to let the rate limit expire.
        if (!blockBatch) {
          // If we got rate limited on the very first request, when we haven't
          // yet created a blockBatch object, don't bother retrying, just finish
          // now.
          logger.info('Rate limited /blocks/ids', user);
          return Q.resolve(null);
        } else {
          logger.info('Rate limited /blocks/ids', user, 'batch',
            blockBatch.id, 'Trying again in 15 minutes.');
          return Q.delay(15 * 60 * 1000)
            .then(function() {
              return fetchAndStoreBlocks(user, blockBatch, currentCursor);
            });
        }
      } else {
        logger.error('Error /blocks/ids', err.statusCode, err.data, err);
        return Q.resolve(null);
      }
    });
  }

  var fetchPromise = fetchAndStoreBlocks(user, null, null);
  // Remember there is a fetch running for a user so we don't overlap.
  activeFetches[user.uid] = fetchPromise;
  // Once the promise resolves, success or failure, delete the entry in
  // activeFetches so future fetches can proceed.
  fetchPromise.then(function() {
    logger.info('Deleting activeFetches[', user, '].');
    delete activeFetches[user.uid];
  }).catch(function() {
    logger.info('Error, deleting activeFetches[', user, '].');
    delete activeFetches[user.uid];
  });

  return fetchPromise;
}

/**
 * Given results from Twitter, store as appropriate.
 * @param {BlockBatch|null} blockBatch BlockBatch to add blocks to. Null for the
 *   first batch, set if cursoring is needed.
 * @param {string} currentCursor
 * @param {Object} results
 */
function handleIds(blockBatch, currentCursor, results) {
  // Update the current cursor stored with the blockBatch.
  blockBatch.currentCursor = currentCursor;
  blockBatch.size += results.ids.length;
  var blockBatchPromise = blockBatch.save();

  // Now we create block entries for all the blocked ids. Note: setting
  // BlockBatchId explicitly here doesn't show up in the documentation,
  // but it seems to work.
  var blocksToCreate = results.ids.map(function(id) {
    return {
      sink_uid: id,
      BlockBatchId: blockBatch.id
    };
  });
  var blockPromise = Block.bulkCreate(blocksToCreate);

  return Q.all([blockBatchPromise, blockPromise])
    .then(function() {
      return Q.resolve(results.next_cursor_str);
    });
}

function finalizeBlockBatch(blockBatch) {
  logger.info('Finished fetching blocks for user', blockBatch.source_uid,
    'batch', blockBatch.id);
  // Mark the BlockBatch as complete and save that bit.
  // TODO: Don't mark as complete until all block diffing and fanout is
  // complete, otherwise there is potential to drop things on the floor.
  // For now, just exit early if we are in the shutdown phase.
  if (shuttingDown) {
    return Q.resolve(null);
  }
  blockBatch.complete = true;
  return blockBatch
    .save()
    .then(function(blockBatch) {
      diffBatchWithPrevious(blockBatch);
      // Prune older BlockBatches for this user from the DB.
      destroyOldBlocks(blockBatch.source_uid);
      return Q.resolve(blockBatch);
    });
}

/**
 * Given a list of uids newly observed, add them to the TwitterUsers table in
 * case they are not currently there. This triggers update-users.js to fetch
 * data about that uid, like screen name and display name.
 * @param {Array.<string>} idList A list of stringified Twitter uids.
 */
function addIdsToTwitterUsers(idList) {
  return TwitterUser.bulkCreate(idList.map(function(id) {
    return {uid: id};
  }), {
    // Use ignoreDuplicates so we don't overwrite already fleshed-out users.
    ignoreDuplicates: true
  });
}

/**
 * Compare a BlockBatch with the immediately previous completed BlockBatch
 * for the same uid. Generate Actions with cause = external from the result.
 * @param {BlockBatch} currentBatch The batch to compare to its previous batch.
 */
function diffBatchWithPrevious(currentBatch) {
  var source_uid = currentBatch.source_uid;
  BlockBatch.findAll({
    where: {
      source_uid: source_uid,
      id: { lte: currentBatch.id },
      complete: true
    },
    order: 'id DESC',
    limit: 2
  }).then(function(batches) {
    if (batches && batches.length === 2) {
      var oldBatch = batches[1];
      var currentBlocks = [];
      var oldBlocks = [];
      currentBatch.getBlocks().then(function(blocks) {
        currentBlocks = blocks;
        return oldBatch.getBlocks();
      }).then(function(blocks) {
        oldBlocks = blocks;
        logger.debug('Current batch size', currentBlocks.length,
          'old', oldBlocks.length, 'ids', batches[0].id, batches[1].id);
        var currentBlockIds = _.pluck(currentBlocks, 'sink_uid');
        var oldBlockIds = _.pluck(oldBlocks, 'sink_uid');
        var start = process.hrtime();
        var addedBlockIds = _.difference(currentBlockIds, oldBlockIds);
        var removedBlockIds = _.difference(oldBlockIds, currentBlockIds);
        var elapsedMs = process.hrtime(start)[1] / 1000000;
        logger.debug('Block diff for', source_uid,
          'added:', addedBlockIds, 'removed:', removedBlockIds,
          'current size:', currentBlockIds.length,
          'msecs:', Math.round(elapsedMs));
        addedBlockIds.forEach(function(sink_uid) {
          recordAction(source_uid, sink_uid, Action.BLOCK);
        });
        // Make sure any new ids are in the TwitterUsers table.
        addIdsToTwitterUsers(addedBlockIds);
        recordUnblocksUnlessDeactivated(source_uid, removedBlockIds);
      });
    } else {
      logger.warn('Insufficient block batches to diff.');
      // If it's the first block fetch for this user, make sure all the blocked
      // uids are in TwitterUsers.
      if (currentBatch) {
        return currentBatch.getBlocks().then(function(blocks) {
          return addIdsToTwitterUsers(_.pluck(blocks, 'sink_uid'));
        });
      } else {
        return Q.resolve(null);
      }
    }
  }).catch(function(err) {
    logger.error(err);
  });
}

/**
 * For a list of sink_uids that disappeared from a user's /blocks/ids, check them
 * all for deactivation. If they were deactivated, that is probably why they
 * disappeared from /blocks/ids, rather than an unblock.
 * If they were not deactivated, go ahead and record an unblock in the Actions
 * table.
 *
 * Note: We don't do this check for blocks, which leads to a bit of asymmetry:
 * if a user deactivates and reactivates, there will be an external block entry
 * in Actions but no corresponding external unblock. This is fine. The main
 * reason we care about not recording unblocks for users that were really just
 * deactivated is to avoid triggering unblock/reblock waves for subscribers when
 * users frequently deactivate / reactivate. Also, part of the product spec for
 * shared block lists is that blocked users remain on shared lists even if they
 * deactivate.
 *
 * @param {string} source_uid Uid of user doing the unblocking.
 * @param {Array.<string>} sink_uids List of uids that disappeared from a user's
 *   /blocks/ids.
 */
function recordUnblocksUnlessDeactivated(source_uid, sink_uids) {
  // Use credentials from the source_uid to check for unblocks. We could use the
  // defaultAccessToken, but there's a much higher chance of that token being
  // rate limited for user lookups, causes us to miss unblocks.
  BtUser.find(source_uid)
    .then(function(user) {
      if (!user) {
        return Q.reject("No user found for " + source_uid);
      }
      while (sink_uids.length > 0) {
        // Pop 100 uids off of the list.
        var uidsToQuery = sink_uids.splice(0, 100);
        twitter.users('lookup', {
            skip_status: 1,
            user_id: uidsToQuery.join(',')
          },
          user.access_token, user.access_token_secret,
          function(err, response) {
            if (err && err.statusCode === 404) {
              logger.info('All unblocked users deactivated, ignoring unblocks.');
            } else if (err) {
              logger.error('Error /users/lookup', err.statusCode, err.data, err,
                'ignoring', uidsToQuery.length, 'unblocks');
            } else {
              // If a uid was present in the response, the user is not deactivated,
              // so go ahead and record it as an unblock.
              var indexedResponses = _.indexBy(response, 'id_str');
              uidsToQuery.forEach(function(sink_uid) {
                if (indexedResponses[sink_uid]) {
                  recordAction(source_uid, sink_uid, Action.UNBLOCK);
                }
              });
            }
          });
      }
    }).catch(function(err) {
      logger.error(err);
    });
}

/**
 * For a given BtUser, remove all but 4 most recent batches of blocks.
 *
 * @param {String} userId The uid for the BtUser whose blocks we want to trim.
 */
function destroyOldBlocks(userId) {
  BlockBatch.findAll({
    where: {
      source_uid: userId
    },
    offset: 4,
    order: 'id DESC'
  }).then(function(blockBatches) {
    if (blockBatches && blockBatches.length > 0) {
      return BlockBatch.destroy({
        id: {
          in: _.pluck(blockBatches, 'id')
        }
      })
    } else {
      return Q.resolve(0);
    }
  }).then(function(destroyedCount) {
    logger.info('Trimmed', destroyedCount, 'old BlockBatches for', userId);
  }).catch(function(err) {
    logger.error(err);
  });
}

function recordAction(source_uid, sink_uid, type) {
  // Most of the contents of the action to be created. Stored here because they
  // are also useful to query for previous actions.
  var actionContents = {
    source_uid: source_uid,
    sink_uid: sink_uid,
    type: type,
    // Ignore previous externally-caused actions, because the user may have
    // blocked, unblocked, and reblocked an account.
    cause: {
      not: Action.EXTERNAL
    },
    'status': Action.DONE
  }

  Action.find({
    where: _.extend(actionContents, {
      updatedAt: {
        // Look only at actions updated within the last day.
        // Note: For this to be correct, we need to ensure that updateBlocks is
        // always called within a day of performing a block or unblock
        // action, which is true because of the regular update process.
        gt: new Date(new Date() - ONE_DAY_IN_MILLIS)
      }
    })
  }).then(function(prevAction) {
    // No previous action found, so create one. Add the cause and cause_uid
    // fields, which we didn't use for the query.
    if (!prevAction) {
      return Action.create(_.extend(actionContents, {
        cause: Action.EXTERNAL,
        cause_uid: null
      }));
    } else {
      return null;
    }
  // Enqueue blocks and unblocks for subscribing users.
  }).then(function(newAction) {
    if (newAction) {
      return subscriptions.fanout(newAction);
    } else {
      return null;
    }
  }).catch(function(err) {
    logger.error(err)
  })
}

var rpcStreams = [];

/**
 * Set up a dnode RPC server (using the upnode library, which can handle TLS
 * transport) so other daemons can send requests to update blocks.
 * TODO: Require client authentication with a cert.
 */
function setupServer() {
  var opts = {
    key: fs.readFileSync(configDir + 'rpc.key'),
    cert: fs.readFileSync(configDir + 'rpc.crt'),
    ca: fs.readFileSync(configDir + 'rpc.crt'),
    requestCert: true,
    rejectUnauthorized: true
  };
  var server = tls.createServer(opts, function (stream) {
    var up = upnode(function(client, conn) {
      this.updateBlocksForUid = function(uid, cb) {
        updateBlocksForUid(uid).then(cb);
      };
    });
    up.pipe(stream).pipe(up);
    // Keep track of open streams to close them on graceful exit.
    // Note: It seems that simply calling stream.socket.unref() is insufficient,
    // because upnode's piping make Node stay alive.
    rpcStreams.push(stream);
  });
<<<<<<< HEAD
  // Don't let the RPC server keep the process alive during a graceful exit.
  server.unref();
  server.listen(8100);
  return server;
=======
  server.listen(8100);
>>>>>>> 49140fef
}

module.exports = {
  updateBlocks: updateBlocks
};

if (require.main === module) {
  logger.info('Starting up.');
  var interval = setInterval(findAndUpdateBlocks, 60 * 1000);
  var server = setupServer();
  var gracefulExit = function() {
    // On the second try, exit straight away.
    if (shuttingDown) {
      process.exit(0);
    } else {
      shuttingDown = true;
      logger.info('Closing up shop.');
      clearInterval(interval);
      server.close();
      rpcStreams.forEach(function(stream) {
        stream.destroy();
      });
      setup.gracefulShutdown();
    }
  }
  process.on('SIGINT', gracefulExit).on('SIGTERM', gracefulExit);
}
})();<|MERGE_RESOLUTION|>--- conflicted
+++ resolved
@@ -479,14 +479,10 @@
     // because upnode's piping make Node stay alive.
     rpcStreams.push(stream);
   });
-<<<<<<< HEAD
   // Don't let the RPC server keep the process alive during a graceful exit.
   server.unref();
   server.listen(8100);
   return server;
-=======
-  server.listen(8100);
->>>>>>> 49140fef
 }
 
 module.exports = {
