--- conflicted
+++ resolved
@@ -172,15 +172,6 @@
     });
 }
 
-<<<<<<< HEAD
-  // Check whether we're done or next to grab the items at the next cursor.
-  if (results.next_cursor_str === '0') {
-    complete(blockBatch);
-  } else {
-    logger.debug('Cursoring ', results.next_cursor_str);
-    getMore(results.next_cursor_str);
-  }
-=======
 function finalizeBlockBatch(blockBatch) {
   logger.info('Finished fetching blocks for user', blockBatch.source_uid);
   // Mark the BlockBatch as complete and save that bit.
@@ -197,47 +188,8 @@
       logger.error(err);
     }).success(function(blockBatch) {
       updateUsers.findAndUpdateUsers();
+      diffBatchWithPrevious(blockBatch);
     });
-  });
->>>>>>> 075985c5
-}
-
-/**
- * Mark a BlockBatch as complete, and delete previous BlockBatches as necessary.
- * @param {BlockBatch} blockBatch The batch to mark as complete.
- */
-function complete(blockBatch) {
-  logger.info('Finished fetching blocks for user', blockBatch.source_uid);
-  // Mark the BlockBatch as complete and save that bit.
-  blockBatch.complete = true;
-  blockBatch.save().error(function(err) {
-    logger.error(err);
-  }).success(function(blockBatch) {
-    diffBatchWithPrevious(blockBatch);
-    deleteOldBatches(blockBatch.source_uid);
-  });
-}
-
-/**
- * Delete all but the most recent four batches for the given uid.
- * TODO: This should differentiate complete batches from incomplete batches,
- * and ensure at least one previous complete batch is retained.
- * @param {string} uid The user id whose batches to delete.
- */
-function deleteOldBatches(uid) {
-  BlockBatch.findAll({
-    source_uid: uid,
-    order: 'id DESC'
-  }).error(function(err) {
-    logger.error(err);
-  }).success(function(oldBatches) {
-    if (oldBatches && oldBatches.length > 4) {
-      oldBatches.slice(4).forEach(function(batch) {
-        batch.destroy().error(function(err) {
-          logger.error(err);
-        });
-      });
-    }
   });
 }
 
